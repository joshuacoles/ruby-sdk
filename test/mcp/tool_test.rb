--- conflicted
+++ resolved
@@ -244,7 +244,6 @@
       assert_equal response.is_error, false
     end
 
-<<<<<<< HEAD
     class TestToolWithoutServerContext < Tool
       tool_name "test_tool_without_server_context"
       description "a test tool for testing without server context"
@@ -278,7 +277,8 @@
       tool = TestToolWithoutRequired
       response = tool.call("test", server_context: { foo: "bar" })
       assert_equal response.content, [{ type: "text", content: "OK" }]
-=======
+    end
+
     test "input_schema rejects any $ref in schema" do
       schema_with_ref = {
         properties: {
@@ -295,7 +295,6 @@
         end
       end
       assert_match(/Invalid JSON Schema/, error.message)
->>>>>>> af686a38
     end
   end
 end